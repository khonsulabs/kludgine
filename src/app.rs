--- conflicted
+++ resolved
@@ -700,12 +700,7 @@
         }
     }
 
-<<<<<<< HEAD
-    #[allow(unsafe_code)]
-    unsafe fn redraw(&mut self, window: &mut RunningWindow<CreateSurfaceRequest<User>>) {
-=======
     fn redraw(&mut self, window: &mut RunningWindow<CreateSurfaceRequest<User>>) {
->>>>>>> 65417049
         let surface = loop {
             match self.surface.get_current_texture() {
                 Ok(frame) => break frame,
@@ -718,20 +713,12 @@
                         return;
                     }
                     wgpu::SurfaceError::Lost => {
-<<<<<<< HEAD
-                        // SAFETY: redraw is only called while the event loop
-                        // and window are still alive. The caller guarantees that this
-                        // `KlugineWindow` and therefore the `surface`, is dropped 
-                        // before the window is dropped.
-                        self.surface = unsafe { self.wgpu.create_surface(window.winit()).unwrap() };
-=======
                         self.surface = window
                             .send(CreateSurfaceRequest {
                                 window: window.winit().id(),
                                 data: PhantomData,
                             })
                             .expect("app not running");
->>>>>>> 65417049
                         self.surface.configure(&self.device, &self.config);
                     }
                     wgpu::SurfaceError::OutOfMemory => {
